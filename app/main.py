<<<<<<< HEAD
from fastapi import FastAPI
from fastapi.middleware.cors import CORSMiddleware
from fastapi.routing import APIRoute

from app.api.main import api_router
from app.settings import settings


def custom_generate_unique_id(route: APIRoute) -> str:
    if route.tags:
        return f"{route.tags[0]}-{route.name}"
    return route.name


app = FastAPI(
    title=settings.PROJECT_NAME,
    version=settings.API_VERSION,
    description="Mony API",
    docs_url="/docs",
    openapi_url="/openapi.json",
    generate_unique_id_function=custom_generate_unique_id,
)

app.add_middleware(
    CORSMiddleware,
    allow_origins=settings.all_cors_origins,
    allow_credentials=True,
    allow_methods=["*"],
    allow_headers=["*"],
)

app.include_router(api_router, prefix="/api")
=======
from typing import IO, Annotated
from fastapi import FastAPI, File, UploadFile
import os

app = FastAPI()

FILE_SIZE_LIMIT = 1024 * 1024 * 10  # 10 MB
ALLOWED_FILE_TYPES = ["image/png", "image/jpeg", "image/jpg"]


def validate_size(receipt: IO):

    pass


@app.post("/receipts")
def upload_receipt(
    receipt: Annotated[UploadFile, File(description="Receipt file")],
):

    return {
        "receipt": receipt,
    }

# Health check endpoint para monitoring
@app.get("/health")
async def health_check():
    return {
        "status": "healthy",
        "environment": os.getenv("ENVIRONMENT", "unknown"),
        "version": "1.0.0"
    }
DATABASE_URL = os.getenv("DATABASE_URL")
>>>>>>> 0d69e0fe
<|MERGE_RESOLUTION|>--- conflicted
+++ resolved
@@ -1,4 +1,3 @@
-<<<<<<< HEAD
 from fastapi import FastAPI
 from fastapi.middleware.cors import CORSMiddleware
 from fastapi.routing import APIRoute
@@ -30,39 +29,4 @@
     allow_headers=["*"],
 )
 
-app.include_router(api_router, prefix="/api")
-=======
-from typing import IO, Annotated
-from fastapi import FastAPI, File, UploadFile
-import os
-
-app = FastAPI()
-
-FILE_SIZE_LIMIT = 1024 * 1024 * 10  # 10 MB
-ALLOWED_FILE_TYPES = ["image/png", "image/jpeg", "image/jpg"]
-
-
-def validate_size(receipt: IO):
-
-    pass
-
-
-@app.post("/receipts")
-def upload_receipt(
-    receipt: Annotated[UploadFile, File(description="Receipt file")],
-):
-
-    return {
-        "receipt": receipt,
-    }
-
-# Health check endpoint para monitoring
-@app.get("/health")
-async def health_check():
-    return {
-        "status": "healthy",
-        "environment": os.getenv("ENVIRONMENT", "unknown"),
-        "version": "1.0.0"
-    }
-DATABASE_URL = os.getenv("DATABASE_URL")
->>>>>>> 0d69e0fe
+app.include_router(api_router, prefix="/api")